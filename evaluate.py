--- conflicted
+++ resolved
@@ -176,10 +176,7 @@
     training_data = "training_data.jsonl"
     testing_data = "testing_data.jsonl"
     merged_model_folder = "../Data/merged/"
-<<<<<<< HEAD
-=======
     merged_v2_model_folder = "../Data/merged_v2/"
->>>>>>> 17fbda22
     
     all_models = {
         "nllb_3b_base_researchonly": {
